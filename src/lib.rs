use std::collections::{hash_map, HashMap};
use std::fs::File;
use std::io::ErrorKind;
use std::path::Path;

#[derive(Debug)]
pub struct Store<'a> {
    data: HashMap<&'a str, &'a str>,
}

impl<'a> Store<'a> {
    pub fn open_or_create<P: AsRef<Path>>(path: P) -> Result<Self, std::io::Error> {
        match File::open(&path) {
            Ok(_) => Ok(Self {
                data: HashMap::new(),
            }),
            Err(e) if e.kind() == ErrorKind::NotFound => Ok(Self {
                data: HashMap::new(),
            }),
            Err(e) => Err(e),
        }
    }

    pub fn set(&mut self, k: &'a str, v: &'a str) -> Option<&str> {
        self.data.insert(k, v)
    }

    pub fn get(&self, k: &str) -> Option<&str> {
        self.data.get(k).copied()
    }

    pub fn iter(&self) -> hash_map::Iter<'a, &str, &str> {
        self.data.iter()
    }
}

#[cfg(test)]
mod tests {
    use super::*;
    use pretty_assertions::assert_eq;
    use std::fs;
    use tempfile::TempDir;

    #[test]
    fn new_store_contains_no_data() {
        let s = new_test_store();
        assert_eq!(
            Vec::<(&&str, &&str)>::new(),
            s.iter().collect::<Vec<_>>(),
            "unexpected data found in new store"
        )
    }

    #[test]
    fn get_returns_none_for_nonexistent_key() {
        let s = new_test_store();
        assert_eq!(None, s.get("bogus"), "unexpected value found for bogus")
    }

    #[test]
    fn get_returns_expected_value_for_existing_key() {
        let mut s = new_test_store();
        s.set("foo", "bar");
        assert_eq!(Some("bar"), s.get("foo"), "get returned unexpected result")
    }

    #[test]
    fn set_same_key_fn_overwrites_old_value_and_returns_it() {
        let mut s = new_test_store();
        s.set("foo", "old");
        let old = s.set("foo", "new").unwrap();
        assert_eq!("old", old);
        assert_eq!(
            Some("new"),
            s.get("foo"),
            "old value not overwritten by new"
        );
        assert_eq!(s.get("foo"), Some("new"), "no value found for existing key")
    }

    #[test]
    fn store_contains_expected_data() {
        let mut s = new_test_store();
        s.set("foo", "bar");
        s.set("baz", "quux");
        let want = vec![(&"baz", &"quux"), (&"foo", &"bar")];
        let mut data: Vec<(&&str, &&str)> = s.iter().collect();
        data.sort();
        assert_eq!(want, data, "expected data not returned")
    }

    #[test]
    fn open_or_create_fn_accepts_nonexistent_path() {
        let s = Store::open_or_create("bogus");
        assert!(s.is_ok(), "unexpected error: {:?}", s.err())
    }

    #[test]
    fn open_or_create_fn_errors_on_invalid_path() {
        let tmp_dir = TempDir::new().unwrap();
        let path = tmp_dir.path().join("not_a_directory");
        fs::write(&path, "").unwrap();
        // 'TMPDIR/not_a_directory/store_file' is invalid
        // because 'not_a_directory' is not a directory
        let s = Store::open_or_create(&path.join("store_file"));
        assert!(s.is_err(), "want error for invalid path")
    }

<<<<<<< HEAD
=======
    #[test]
    fn breaking() {
        panic!();
    }

    #[test]
    fn breaking2() {
        panic!();
    }

>>>>>>> f3b5c9df
    fn new_test_store<'a>() -> Store<'a> {
        Store {
            data: HashMap::new(),
        }
    }

    // dummy change
}<|MERGE_RESOLUTION|>--- conflicted
+++ resolved
@@ -106,19 +106,11 @@
         assert!(s.is_err(), "want error for invalid path")
     }
 
-<<<<<<< HEAD
-=======
-    #[test]
-    fn breaking() {
-        panic!();
-    }
-
     #[test]
     fn breaking2() {
         panic!();
     }
 
->>>>>>> f3b5c9df
     fn new_test_store<'a>() -> Store<'a> {
         Store {
             data: HashMap::new(),
